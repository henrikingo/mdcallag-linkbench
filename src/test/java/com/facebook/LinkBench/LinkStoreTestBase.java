--- conflicted
+++ resolved
@@ -678,13 +678,14 @@
     int requests = getRequestCount();
     long timeLimit = requests;
 
+
     Properties props = basicProps();
     fillLoadProps(props, startId, idCount, linksPerId);
 
-    double p_add = 0.2, p_del = 0.2, p_upd = 0.1, p_count = 0.1,
+    double p_add = 0.2, p_del = 0.2, p_up = 0.1, p_count = 0.1,
            p_multiget = 0.2, p_getlinks = 0.2;
     fillReqProps(props, startId, idCount, requests, timeLimit,
-        p_add * 100, p_del * 100, p_upd * 100, p_count * 100, p_multiget * 100,
+        p_add * 100, p_del * 100, p_up * 100, p_count * 100, p_multiget * 100,
         p_getlinks * 100, true);
     initStore(props);
 
@@ -707,37 +708,6 @@
       latencyStats.displayLatencyStats();
       latencyStats.printCSVStats(System.out, true);
 
-<<<<<<< HEAD
-      System.err.println("testRequester: reqs=" + requests +
-		         " add=" + reqStore.adds +
-			 " upd=" + reqStore.updates +
-			 " del=" + reqStore.deletes +
-			 " multiget=" + reqStore.multigetLinks +
-			 " getlinklist=" + reqStore.getLinkLists);
-
-      assertEquals(requests, reqStore.adds + reqStore.updates + reqStore.deletes +
-          reqStore.countLinks + reqStore.multigetLinks + reqStore.getLinkLists);
-      // Check that the proportion of operations is roughly right - within 1%
-      // For now, updates are actually implemented as add operations
-      assertTrue(
-          "adds=" + reqStore.adds,
-          Math.abs(reqStore.adds / (double)requests - (p_add + p_up)) < 0.01);
-      assertTrue(
-          "updates=" + reqStore.updates,
-          Math.abs(reqStore.updates / (double)requests - 0.0) < 0.01);
-      assertTrue(
-          "deletes=" + reqStore.deletes,
-          Math.abs(reqStore.deletes / (double)requests - p_del) < 0.01);
-      assertTrue(
-          "countLinks=" + reqStore.countLinks,
-          Math.abs(reqStore.countLinks / (double)requests - p_count) < 0.01);
-      assertTrue(
-          "multigetLinks=" + reqStore.multigetLinks,
-          Math.abs(reqStore.multigetLinks / (double)requests - p_multiget) < 0.01);
-      assertTrue(
-          "getLinkLists=" + reqStore.getLinkLists,
-          Math.abs(reqStore.getLinkLists / (double)requests - p_getlinks) < 0.01);
-=======
       logger.info("testRequester: reqs=" + requests +
                   " add=" + reqStore.adds +
                   " upd=" + reqStore.updates +
@@ -755,7 +725,6 @@
       assertTrue(Math.abs(reqStore.countLinks / (double)requests - p_count) < fuzz);
       assertTrue(Math.abs(reqStore.multigetLinks / (double)requests - p_multiget) < fuzz);
       assertTrue(Math.abs(reqStore.getLinkLists / (double)requests - p_getlinks) < fuzz);
->>>>>>> d6c690b0
       assertEquals(0, reqStore.bulkLoadCountOps);
       assertEquals(0, reqStore.bulkLoadLinkOps);
     } finally {
